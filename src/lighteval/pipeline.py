--- conflicted
+++ resolved
@@ -293,16 +293,10 @@
         model_response_type = self._get_model_response_type(request_types[0])
 
         details_datasets = self.evaluation_tracker.load_details_datasets(
-<<<<<<< HEAD
-            self.pipeline_parameters.load_responses_from_details_date_id
-        )
-        for task_name, dataset in details_datasets.items():
-=======
             self.pipeline_parameters.load_responses_from_details_date_id, self.task_names_list
         )
 
         for task_name, dataset in tqdm(details_datasets.items(), desc="Loading responses from details for tasks"):
->>>>>>> 742a6724
             task: LightevalTask = self._get_task(task_name)
             num_samples = len(dataset["predictions"])
             max_samples = self.pipeline_parameters.max_samples if self.pipeline_parameters.max_samples else num_samples
@@ -314,18 +308,6 @@
             for metric_category, has_metric_category in task.has_metric_category.items():
                 if not has_metric_category:
                     continue
-<<<<<<< HEAD
-                for idx in range(num_samples):
-                    kwargs = {
-                        "result": ast.literal_eval(dataset["predictions"][idx]),
-                        "input_tokens": ast.literal_eval(dataset["input_tokens"][idx]),
-                        "generated_tokens": ast.literal_eval(dataset["cont_tokens"][idx]),
-                        "truncated_tokens_count": ast.literal_eval(dataset["truncated"][idx])[0],
-                        "padded_tokens_count": ast.literal_eval(dataset["padded"][idx])[0],
-                    }
-                    if model_response_type == GenerativeResponse:
-                        kwargs["logits"] = ast.literal_eval(dataset["pred_logits"][idx])
-=======
 
                 # Pre-evaluate all the literal strings once
                 predictions = [ast.literal_eval(p) for p in dataset["predictions"][:num_samples]]
@@ -348,7 +330,6 @@
                     if model_response_type == GenerativeResponse:
                         kwargs["logits"] = logits[idx]
 
->>>>>>> 742a6724
                     response = model_response_type(**kwargs)
                     sample_id_to_responses[(SampleUid(task_name, f"{idx}_{0}"), metric_category)] = [response]
         return sample_id_to_responses
